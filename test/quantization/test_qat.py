--- conflicted
+++ resolved
@@ -190,7 +190,6 @@
             torch.testing.assert_close(ptq_state_dict[k], converted_state_dict[k], atol=0, rtol=0)
 
     @unittest.skipIf(not TORCH_VERSION_AFTER_2_3, "skipping when torch verion is 2.3 or lower")
-<<<<<<< HEAD
     def test_qat_8da4w_quantizer_meta_weights(self):
         from torchao.quantization.prototype.qat import Int8DynActInt4WeightQATQuantizer
 
@@ -201,7 +200,8 @@
         qat_quantizer = Int8DynActInt4WeightQATQuantizer(groupsize=group_size)
         qat_model = qat_quantizer.prepare(m)
         self.assertTrue(all(v.is_meta for v in qat_model.state_dict().values()))
-=======
+
+    @unittest.skipIf(not TORCH_VERSION_AFTER_2_3, "skipping when torch verion is 2.3 or lower")
     def test_qat_8da4w_quantizer_disable_fake_quant(self):
         """
         Test that 8da4w QAT with disabled fake quant matches nn.Linear in forward.
@@ -298,7 +298,6 @@
         torch.testing.assert_close(nn_model.linear1.weight, qat_model.linear1.weight, atol=0, rtol=0)
         torch.testing.assert_close(nn_model.linear2.weight, qat_model.linear2.weight, atol=0, rtol=0)
         torch.testing.assert_close(nn_model.sub.linear.weight, qat_model.sub.linear.weight, atol=0, rtol=0)
->>>>>>> 2dc57a8f
 
 
 if __name__ == "__main__":
