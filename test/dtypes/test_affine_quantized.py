--- conflicted
+++ resolved
@@ -13,19 +13,15 @@
 from torchao.dtypes import (
     to_affine_quantized,
 )
-from torchao.utils import TORCH_VERSION_AT_LEAST_2_5
 
 import torch
 import unittest
 import tempfile
-<<<<<<< HEAD
+
 from torchao.utils import (
     TORCH_VERSION_AT_LEAST_2_5,
     TORCH_VERSION_AFTER_2_5,
 )
-
-=======
->>>>>>> 9a56e80c
 
 class TestAffineQuantized(TestCase):
     @unittest.skipIf(not torch.cuda.is_available(), "Need CUDA available")
